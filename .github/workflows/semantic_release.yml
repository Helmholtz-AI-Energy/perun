name: Release

on:
  push:
    branches:
      - release

jobs:
  Release:
    runs-on: ubuntu-latest
    environment: release
<<<<<<< HEAD
    permissions:
      id-token: write
=======
    concurrency: publish
    permissions:
      id-token: write
      contents: write
>>>>>>> da531139

    steps:
    - uses: actions/checkout@v3
      with:
        fetch-depth: 0
        token: ${{ secrets.GITHUB_TOKEN }}
        persist-credentials: false

    - name: Python Semantic Release
<<<<<<< HEAD
      id: release
      uses: relekang/python-semantic-release@master
      with:
        github_token: ${{ secrets.GH_TOKEN }}

    - name: Publish package distributions to PyPI
      uses: pypa/gh-action-pypi-publish@release/v1
      if: steps.release.outputs.released == 'true'

    - name: Publish package distributions to GitHub Releases
      uses: python-semantic-release/upload-to-gh-release@main
      if: steps.release.outputs.released == 'true'
      with:
=======
      id: semantic_release
      uses: python-semantic-release/python-semantic-release@master
      with:
        github_token: ${{ secrets.SEMANTIC_RELEASE_PAT }}

    - name: Publish package distributions to PyPI
      uses: pypa/gh-action-pypi-publish@release/v1
      if: steps.semantic_release.outputs.released == 'true'

    - name: Publish package distributions to GitHub Releases
      uses: python-semantic-release/upload-to-gh-release@main
      if: steps.semantic_release.outputs.released == 'true'
      with:
>>>>>>> da531139
        github_token: ${{ secrets.GITHUB_TOKEN }}<|MERGE_RESOLUTION|>--- conflicted
+++ resolved
@@ -9,15 +9,10 @@
   Release:
     runs-on: ubuntu-latest
     environment: release
-<<<<<<< HEAD
-    permissions:
-      id-token: write
-=======
     concurrency: publish
     permissions:
       id-token: write
       contents: write
->>>>>>> da531139
 
     steps:
     - uses: actions/checkout@v3
@@ -27,21 +22,6 @@
         persist-credentials: false
 
     - name: Python Semantic Release
-<<<<<<< HEAD
-      id: release
-      uses: relekang/python-semantic-release@master
-      with:
-        github_token: ${{ secrets.GH_TOKEN }}
-
-    - name: Publish package distributions to PyPI
-      uses: pypa/gh-action-pypi-publish@release/v1
-      if: steps.release.outputs.released == 'true'
-
-    - name: Publish package distributions to GitHub Releases
-      uses: python-semantic-release/upload-to-gh-release@main
-      if: steps.release.outputs.released == 'true'
-      with:
-=======
       id: semantic_release
       uses: python-semantic-release/python-semantic-release@master
       with:
@@ -55,5 +35,4 @@
       uses: python-semantic-release/upload-to-gh-release@main
       if: steps.semantic_release.outputs.released == 'true'
       with:
->>>>>>> da531139
         github_token: ${{ secrets.GITHUB_TOKEN }}
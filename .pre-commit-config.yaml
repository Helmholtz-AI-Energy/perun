repos:
<<<<<<< HEAD
- repo: https://github.com/commitizen-tools/commitizen
  rev: 3.12.0
  hooks:
  - id: commitizen
    stages: [commit-msg]
# - repo: https://github.com/python-poetry/poetry
#   rev: '1.4.0' # add version here
#   hooks:
#     - id: poetry-check
#     - id: poetry-lock
#     - id: poetry-export
#       args: ["-f", "requirements.txt", "-o", "requirements.txt"]
- repo: https://github.com/pre-commit/mirrors-mypy
  rev: v1.7.0  # Use the sha / tag you want to point at
  hooks:
  - id: mypy
    additional_dependencies: [types-all]
- repo: https://github.com/pycqa/pydocstyle
  rev: 6.3.0  # pick a git hash / tag to point to
  hooks:
  - id: pydocstyle
    additional_dependencies: [tomli]
    files: ^perun/
    args:
    - --config=pyproject.toml
- repo: https://github.com/asottile/seed-isort-config
  rev: v2.2.0
  hooks:
  - id: seed-isort-config
    args:
    - --exclude=examples/
- repo: https://github.com/pycqa/isort
  rev: 5.12.0
  hooks:
    - id: isort
      name: isort (python)
- repo: https://github.com/psf/black
  rev: 23.11.0
  hooks:
  - id: black
- repo: https://github.com/pre-commit/pre-commit-hooks
  rev: v4.5.0
  hooks:
  - id: trailing-whitespace
  - id: end-of-file-fixer
  - id: check-yaml
  - id: check-added-large-files
- repo: https://github.com/PyCQA/flake8
  rev: 6.1.0
  hooks:
  -   id: flake8
=======
  - repo: https://github.com/commitizen-tools/commitizen
    rev: v3.15.0
    hooks:
      - id: commitizen
        stages: [commit-msg]
  # - repo: https://github.com/python-poetry/poetry
  #   rev: '1.4.0' # add version here
  #   hooks:
  #     - id: poetry-check
  #     - id: poetry-lock
  #     - id: poetry-export
  #       args: ["-f", "requirements.txt", "-o", "requirements.txt"]
  - repo: https://github.com/pre-commit/mirrors-mypy
    rev: v1.8.0 # Use the sha / tag you want to point at
    hooks:
      - id: mypy
        additional_dependencies: [types-all]
  - repo: https://github.com/pycqa/pydocstyle
    rev: 6.3.0 # pick a git hash / tag to point to
    hooks:
      - id: pydocstyle
        additional_dependencies: [tomli]
        files: ^perun/
        args:
          - --config=pyproject.toml
  - repo: https://github.com/asottile/seed-isort-config
    rev: v2.2.0
    hooks:
      - id: seed-isort-config
        args:
          - --exclude=examples/
  - repo: https://github.com/pycqa/isort
    rev: 5.13.2
    hooks:
      - id: isort
        name: isort (python)
  - repo: https://github.com/psf/black
    rev: 24.2.0
    hooks:
      - id: black
  - repo: https://github.com/pre-commit/pre-commit-hooks
    rev: v4.5.0
    hooks:
      - id: trailing-whitespace
      - id: end-of-file-fixer
      - id: check-yaml
      - id: check-added-large-files
  - repo: https://github.com/PyCQA/flake8
    rev: 7.0.0
    hooks:
      - id: flake8
  - repo: "https://github.com/citation-file-format/cffconvert"
    rev: "054bda51dbe278b3e86f27c890e3f3ac877d616c"
    hooks:
      - id: "validate-cff"
        args:
          - "--verbose"
>>>>>>> 82534169
<|MERGE_RESOLUTION|>--- conflicted
+++ resolved
@@ -1,57 +1,4 @@
 repos:
-<<<<<<< HEAD
-- repo: https://github.com/commitizen-tools/commitizen
-  rev: 3.12.0
-  hooks:
-  - id: commitizen
-    stages: [commit-msg]
-# - repo: https://github.com/python-poetry/poetry
-#   rev: '1.4.0' # add version here
-#   hooks:
-#     - id: poetry-check
-#     - id: poetry-lock
-#     - id: poetry-export
-#       args: ["-f", "requirements.txt", "-o", "requirements.txt"]
-- repo: https://github.com/pre-commit/mirrors-mypy
-  rev: v1.7.0  # Use the sha / tag you want to point at
-  hooks:
-  - id: mypy
-    additional_dependencies: [types-all]
-- repo: https://github.com/pycqa/pydocstyle
-  rev: 6.3.0  # pick a git hash / tag to point to
-  hooks:
-  - id: pydocstyle
-    additional_dependencies: [tomli]
-    files: ^perun/
-    args:
-    - --config=pyproject.toml
-- repo: https://github.com/asottile/seed-isort-config
-  rev: v2.2.0
-  hooks:
-  - id: seed-isort-config
-    args:
-    - --exclude=examples/
-- repo: https://github.com/pycqa/isort
-  rev: 5.12.0
-  hooks:
-    - id: isort
-      name: isort (python)
-- repo: https://github.com/psf/black
-  rev: 23.11.0
-  hooks:
-  - id: black
-- repo: https://github.com/pre-commit/pre-commit-hooks
-  rev: v4.5.0
-  hooks:
-  - id: trailing-whitespace
-  - id: end-of-file-fixer
-  - id: check-yaml
-  - id: check-added-large-files
-- repo: https://github.com/PyCQA/flake8
-  rev: 6.1.0
-  hooks:
-  -   id: flake8
-=======
   - repo: https://github.com/commitizen-tools/commitizen
     rev: v3.15.0
     hooks:
@@ -108,5 +55,4 @@
     hooks:
       - id: "validate-cff"
         args:
-          - "--verbose"
->>>>>>> 82534169
+          - "--verbose"
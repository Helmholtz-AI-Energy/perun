"""Perun subprocess module."""

import logging
import platform
import time
from configparser import ConfigParser
from multiprocessing import Queue
from typing import Callable, Dict, List, Set, Tuple

import numpy as np

from perun.backend.backend import Backend
from perun.data_model.data import DataNode, NodeType, RawData
from perun.data_model.measurement_type import Magnitude, MetricMetaData, Unit
from perun.data_model.sensor import DeviceType, Sensor
from perun.processing import processDataNode, processSensorData

log = logging.getLogger("perun")


def prepSensors(
    backends: Dict[str, Backend], l_sensors_config: Dict[str, Set[str]]
) -> Tuple[List[int], MetricMetaData, List[List[np.number]], List[Sensor]]:
    """
    Prepare sensors for monitoring.

    Parameters
    ----------
    backends : Dict[str, Backend]
        A dictionary of backends.
    l_sensors_config : Dict[str, Set[str]]
        A dictionary of sensor configurations.

    Returns
    -------
    Tuple[List[int], MetricMetaData, List[List[np.number]], List[Sensor]]
        A tuple containing the following:
        - timesteps (List[int]): A list of timesteps.
        - t_metadata (MetricMetaData): Metadata for the metrics.
        - rawValues (List[List[np.number]]): A list of raw sensor values.
        - lSensors (List[Sensor]): A list of sensors.
    """
    lSensors: List[Sensor] = []
    for backend in backends.values():
        if backend.name in l_sensors_config:
            lSensors += backend.getSensors(l_sensors_config[backend.name])

    timesteps: List[int] = []
    t_metadata = MetricMetaData(
        Unit.SECOND,
        Magnitude.ONE,
        np.dtype("float32"),
        np.float32(0),
        np.finfo("float32").max,
        np.float32(-1),
    )
    rawValues: List[List[np.number]] = []
    for _ in lSensors:
        rawValues.append([])

    return timesteps, t_metadata, rawValues, lSensors


def _monitoringLoop(
    lSensors: List[Sensor],
    timesteps: List[int],
    rawValues: List[List[np.number]],
    stopCondition: Callable[[float], bool],
):
    timesteps.append(time.time_ns())
    for idx, device in enumerate(lSensors):
        rawValues[idx].append(device.read())

    delta = (time.time_ns() - timesteps[-1]) * 1e-9
    while not stopCondition(delta):
        timesteps.append(time.time_ns())
        for idx, device in enumerate(lSensors):
            rawValues[idx].append(device.read())
        delta = (time.time_ns() - timesteps[-1]) * 1e-9

    timesteps.append(time.time_ns())
    for idx, device in enumerate(lSensors):
        rawValues[idx].append(device.read())
    return


def createNode(
    timesteps: List[int],
    t_metadata: MetricMetaData,
    rawValues: List[List[np.number]],
    lSensors: List[Sensor],
    perunConfig: ConfigParser,
) -> DataNode:
    """
    Create a data node from the sensor data.

    Parameters
    ----------
    timesteps : List[int]
        A list of timesteps.
    t_metadata : MetricMetaData
        Metadata for the metrics.
    rawValues : List[List[np.number]]
        A list of raw sensor values.
    lSensors : List[Sensor]
        A list of sensors.
    perunConfig : ConfigParser
        The perun configuration.

    Returns
    -------
    DataNode
        A data node.
    """
    sensorNodes: Dict = {}

    t_s = np.array(timesteps)
    t_s -= t_s[0]
    t_s = t_s.astype("float32")
    t_s *= 1e-9

    for sensor, values in zip(lSensors, rawValues):
        if sensor.type not in sensorNodes:
            sensorNodes[sensor.type] = []

        dn = DataNode(
            id=sensor.id,
            type=NodeType.SENSOR,
            metadata=sensor.metadata,
            deviceType=sensor.type,
            raw_data=RawData(t_s, np.array(values), t_metadata, sensor.dataType),
        )
        # Apply processing to sensor node
        dn = processSensorData(dn)
        sensorNodes[sensor.type].append(dn)

    deviceGroupNodes = []
    for deviceType, sensorNodes in sensorNodes.items():
        if deviceType != DeviceType.NODE:
            dn = DataNode(
                id=deviceType.value,
                type=NodeType.DEVICE_GROUP,
                metadata={},
                nodes={sensor.id: sensor for sensor in sensorNodes},
                deviceType=deviceType,
            )

            dn = processDataNode(dn, perunConfig)
            deviceGroupNodes.append(dn)
        else:
            deviceGroupNodes.extend(sensorNodes)

    hostNode = DataNode(
        id=platform.node(),
        type=NodeType.NODE,
        metadata={},
        nodes={node.id: node for node in deviceGroupNodes},
    )
    return hostNode


def perunSubprocess(
    queue: Queue,
    rank: int,
    backends: Dict[str, Backend],
    l_sensors_config: Dict[str, Set[str]],
    perunConfig: ConfigParser,
    sp_ready_event,
    start_event,
    stop_event,
    sampling_period: float,
):
    """Parallel function that samples energy values from hardware libraries.

    Parameters
    ----------
    queue : Queue
        Multiprocessing Queue object where the results are sent after finish
    rank : int
        Local MPI Rank
    backends : List[Backend]
        Available backend list
    l_sensors_config : Dict[str, Set[str]]
        Local MPI rank sensor configuration
    sp_ready_event : _type_
        Indicates monitoring supbrocess is ready, multiprocessing module
    start_event : _type_
        Indicates app start, multiprocessing module
    stop_event : _type_
        Indicates app stop, multiprocessing module
    sampling_period : float
        Sampling period in seconds
    """
    (
        timesteps,
        t_metadata,
        rawValues,
        lSensors,
    ) = prepSensors(backends, l_sensors_config)
    log.debug(f"SP: backends -- {backends}")
    log.debug(f"SP: l_sensor_config -- {l_sensors_config}")
    log.debug(f"Rank {rank}: perunSP lSensors: {lSensors}")

    # Monitoring process ready
    sp_ready_event.set()

    # Waiting for main process to send the signal
    start_event.wait()
    _monitoringLoop(
<<<<<<< HEAD
        lSensors,
        timesteps,
        rawValues,
        lambda delta: stop_event.wait(sampling_rate - delta),
=======
        lSensors, timesteps, rawValues, lambda: stop_event.wait(sampling_period)
>>>>>>> b59875be
    )

    log.info(f"Rank {rank}: Subprocess: Stop event received.")
    hostNode = createNode(timesteps, t_metadata, rawValues, lSensors, perunConfig)

    processDataNode(hostNode, perunConfig)

    # This should send a single processed node for the current computational node
    queue.put(hostNode, block=True)
    log.info(f"Rank {rank}: Subprocess: Sent data")
    return hostNode<|MERGE_RESOLUTION|>--- conflicted
+++ resolved
@@ -207,14 +207,10 @@
     # Waiting for main process to send the signal
     start_event.wait()
     _monitoringLoop(
-<<<<<<< HEAD
         lSensors,
         timesteps,
         rawValues,
-        lambda delta: stop_event.wait(sampling_rate - delta),
-=======
-        lSensors, timesteps, rawValues, lambda: stop_event.wait(sampling_period)
->>>>>>> b59875be
+        lambda delta: stop_event.wait(sampling_period - delta),
     )
 
     log.info(f"Rank {rank}: Subprocess: Stop event received.")

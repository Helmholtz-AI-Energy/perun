--- conflicted
+++ resolved
@@ -1,15 +1,11 @@
 """Perun subprocess module."""
-<<<<<<< HEAD
-import configparser
-=======
 
->>>>>>> 82534169
 import logging
 import platform
 import time
 from configparser import ConfigParser
 from multiprocessing import Queue
-from typing import Callable, Dict, List, Set
+from typing import Callable, Dict, List, Set, Tuple
 
 import numpy as np
 
@@ -24,7 +20,7 @@
 
 def _prepSensors(
     backends: Dict[str, Backend], l_sensors_config: Dict[str, Set[str]]
-) -> tuple[List[int], MetricMetaData, List[List[np.number]], List[Sensor]]:
+) -> Tuple[List[int], MetricMetaData, List[List[np.number]], List[Sensor]]:
     lSensors: List[Sensor] = []
     for backend in backends.values():
         if backend.name in l_sensors_config:
@@ -72,7 +68,7 @@
     t_metadata: MetricMetaData,
     rawValues: List[List[np.number]],
     lSensors: List[Sensor],
-    perunConfig: configparser.ConfigParser,
+    perunConfig: ConfigParser,
 ) -> DataNode:
     sensorNodes: Dict = {}
 

"""Util module."""

import logging
import os
import re
from datetime import datetime
from typing import Dict, List, Set

from perun import config

log = logging.getLogger("perun")


class Singleton(type):
    """
    Metaclass for creating singleton classes.

    Singleton classes are classes that can only have one instance. This metaclass
    ensures that only one instance of a class is created and provides a way to
    access that instance.

<<<<<<< HEAD

def getRunName(cmd: str, is_bin: bool = False) -> str:
    """Return application name based on configuration and application path.

    Parameters
=======
    Attributes
>>>>>>> 82534169
    ----------
    _instances : dict
        A dictionary that stores the instances of the singleton classes. The keys
        are the singleton classes and the values are the corresponding instances.
    __allow_reinitialization : bool
        A flag that indicates whether the singleton class allows reinitialization.
        If set to True, the `__call__` method will reinitialize the instance if the
        class has already been instantiated.

    Methods
    -------
    __call__(*args, **kwargs)
        Overrides the default behavior of calling the class. It ensures that only one
        instance of the class is created and returns that instance.

    Examples
    --------
    >>> class MyClass(metaclass=Singleton):
    ...     pass
    ...
    >>> my_instance = MyClass()  # Returns the instance of MyClass
    """

<<<<<<< HEAD
    if app_name and app_name != "SLURM":
        return app_name
    elif app_name and "SBATCH_JOB_NAME" in os.environ and app_name == "SLURM":
        return os.environ["SBATCH_JOB_NAME"]
    elif not is_bin:
        return Path(cmd).stem
    else:
        return cmd
=======
    _instances: Dict = {}
    __allow_reinitialization: bool = False

    def __call__(cls, *args, **kwargs):
        """
        Call method for the singleton class.

        This method is called when the singleton class is invoked as a function.
        It ensures that only one instance of the class is created and returned.

        Parameters
        ----------
        cls : class object
            The class object.
        *args : tuple
            Variable length argument list.
        **kwargs : dict
            Arbitrary keyword arguments.

        Returns
        -------
        instance : object
            The instance of the singleton class.

        Examples
        --------
        >>> instance = MyClass()
        >>> instance()
        <MyClass object at 0x7f9a8a3d6a90>
        """
        if cls not in cls._instances:
            log.debug(f"Singleton __call__ {cls.__name__}")
            instance = super().__call__(*args, **kwargs)
            cls._instances[cls] = instance
        else:
            instance = cls._instances[cls]
            if (
                hasattr(cls, "__allow_reinitialization")
                and cls.__allow_reinitialization
            ):
                # if the class allows reinitialization, then do it
                log.debug(f"Singleton __call__ {cls.__name__} reinit")
                instance.__init__(*args, **kwargs)  # call the init again

        log.debug(
            f"Singleton __call__ {cls.__name__} returning instance id {id(instance)}"
        )
        return instance
>>>>>>> 82534169


def getRunId(starttime: datetime) -> str:
    """
    Return run id based on the configuration object or the current datetime.

    Parameters
    ----------
    starttime : datetime
        The datetime object representing the start time of the run.

    Returns
    -------
    str
        The run id.

    Notes
    -----
    If the configuration object has a valid run id specified, it will be returned.
    If the run id is set to "SLURM" and the environment variable "SLURM_JOB_ID" is present,
    the value of "SLURM_JOB_ID" will be returned.
    Otherwise, the ISO formatted string representation of the start time will be returned.
    """
    run_id = config.get("output", "run_id")
    if run_id and run_id != "SLURM":
        return run_id
    elif (
        run_id
        and "SLURM_JOB_ID" in os.environ
        and config.get("output", "run_id") == "SLURM"
    ):
        return os.environ["SLURM_JOB_ID"]
    else:
        return starttime.isoformat()


def increaseIdCounter(existing: List[str], newId: str) -> str:
    """Increase id counter based on number of existing entries with the same id.

    Parameters
    ----------
    existing : List[str]
        List of existing ids.
    newId : str
        New id to compare againts.

    Returns
    -------
    str
        newId with an added counter if any matches were found.
    """
    exp = re.compile(r"^" + newId + r"(_\d+)?$")
    count = len(list(filter(lambda x: exp.match(x), existing)))
    return newId + f"_{count}" if count > 0 else newId


def printableSensorConfiguration(
    sensors_config: List[Dict[str, Set[str]]], host_rank: Dict[str, List[int]]
) -> str:
    """Create string with the available backends and sensors in each node.

    Parameters
    ----------
    sensors_config : List[Dict[str, Set[str]]]
        Perun Sensor configuration
    host_rank : Dict[str, List[int]]
        Perun Host Rank mapping

    Returns
    -------
    str
        String to print for the sensors CLI subcommand.
    """
    configString: str = ""
    for rank, bes in enumerate(sensors_config):
        configString += f"Rank: {rank}\n"
        for key in sorted(bes.keys()):
            items = bes[key]
            if len(items) > 0:
                configString += f"   {key}:\n"

                for device in sorted(items):
                    configString += f"       {device}\n"
                configString += "\n"

    configString += "Hostnames:\n"
    for host, ranks in host_rank.items():
        configString += f"   {host}: {ranks}\n"

    return configString<|MERGE_RESOLUTION|>--- conflicted
+++ resolved
@@ -19,15 +19,7 @@
     ensures that only one instance of a class is created and provides a way to
     access that instance.
 
-<<<<<<< HEAD
-
-def getRunName(cmd: str, is_bin: bool = False) -> str:
-    """Return application name based on configuration and application path.
-
-    Parameters
-=======
     Attributes
->>>>>>> 82534169
     ----------
     _instances : dict
         A dictionary that stores the instances of the singleton classes. The keys
@@ -51,16 +43,6 @@
     >>> my_instance = MyClass()  # Returns the instance of MyClass
     """
 
-<<<<<<< HEAD
-    if app_name and app_name != "SLURM":
-        return app_name
-    elif app_name and "SBATCH_JOB_NAME" in os.environ and app_name == "SLURM":
-        return os.environ["SBATCH_JOB_NAME"]
-    elif not is_bin:
-        return Path(cmd).stem
-    else:
-        return cmd
-=======
     _instances: Dict = {}
     __allow_reinitialization: bool = False
 
@@ -109,7 +91,6 @@
             f"Singleton __call__ {cls.__name__} returning instance id {id(instance)}"
         )
         return instance
->>>>>>> 82534169
 
 
 def getRunId(starttime: datetime) -> str:

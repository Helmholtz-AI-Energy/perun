[tool.poetry]
name = "perun"
version = "0.3.3"
description = ""
authors = ["Gutiérrez Hermosillo Muriedas, Juan Pedro <juanpedroghm@gmail.com>"]
license = "BSD-3-Clause"
readme = "README.md"
homepage = "https://github.com/Helmholtz-AI-Energy/perun"

[tool.poetry.scripts]
perun = "perun.cli:main"

[tool.poetry.dependencies]
python = ">=3.8,<4.0"
click = "^8.0.0"
py-cpuinfo = ">=5.0.0"
numpy = "^1.20.0"
psutil = "^5.9.0"
h5py = "^3.5.9"
pandas = ">=1.3"
nvidia-ml-py = "^12.535.77"

[tool.poetry.extras]
dev = ["pytest", "flake8", "mypy", "black", "pre-commit", "pytest-cov"]
docs = ["sphinx", "sphinx-rtd-theme", "sphinx-autoapi"]
mpi = ["mpi4py"]

[tool.poetry.group.dev]
optional = true

[tool.poetry.group.dev.dependencies]
pytest = "*"
pytest-cov = "*"
flake8 = "*"
mypy = "*"
black = "*"
pre-commit = "*"

[tool.poetry.group.docs]
optional = true

[tool.poetry.group.docs.dependencies]
sphinx = "*"
sphinx-rtd-theme = "*"
sphinx-autoapi = "*"

[tool.poetry.group.mpi]
optional = true

[tool.poetry.group.mpi.dependencies]
mpi4py = "^3.1"

# [tool.poetry.group.horeka]
# optional = true
#
# [tool.poetry.group.horeka.dependencies]
# influxdb-client = "*"

[tool.semantic_release]
version_variable = [ "perun/__init__.py:__version__" ]
version_toml = ["pyproject.toml:tool.poetry.version"]
commit_message = "{version} [skip ci]"
build_command = "pip install poetry && poetry build"

<<<<<<< HEAD
[tool.semantic_release.branch.release]
=======
[tool.semantic_release.branches.release]
>>>>>>> da531139
match = "release"
prerelease = false

[tool.pytest.ini_options]
testpaths = ["tests"]

[tool.isort]
skip = ["perun/__init__.py"]
known_third_party = ["click", "cpuinfo", "h5py", "influxdb_client", "numpy", "pandas", "psutil", "pynvml", "pytest"]
profile = "black"

[tool.pydocstyle]
match = '(test_)!.*\.py'
match-dir = 'perun'
convention = 'numpy'

[build-system]
requires = ["poetry-core>=1.0.0"]
build-backend = "poetry.core.masonry.api"

[tool.mypy]
exclude = [
    'tests/**/*'
]<|MERGE_RESOLUTION|>--- conflicted
+++ resolved
@@ -62,11 +62,7 @@
 commit_message = "{version} [skip ci]"
 build_command = "pip install poetry && poetry build"
 
-<<<<<<< HEAD
-[tool.semantic_release.branch.release]
-=======
 [tool.semantic_release.branches.release]
->>>>>>> da531139
 match = "release"
 prerelease = false
 
